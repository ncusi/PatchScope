#!/usr/bin/env python
# -*- coding: utf-8 -*-
"""Usage: python -m diffannotator.annotate [<common-options>] <subcommand> <options>

Annotate existing dataset (that is, patch files in subdirectories corresponding to bugs),
or selected subset of commits (of changes in selectes subset of commits) in a given repository.

The result of annotation is saved in JSON files, one per patch / commit.

This script provides the following subcommands:

- `diff-annotate patch [OPTIONS] PATCH_FILE RESULT_JSON`:
  annotate a single PATCH_FILE, writing results to RESULT_JSON,
- `diff-annotate dataset [OPTIONS] DATASETS...`:
  annotate all bugs in provided DATASETS,
- `diff-anotate from-repo [OPTIONS] REPO_PATH [REVISION_RANGE...]`:
  create annotation data for commits from local Git repository
  (with `REVISION_RANGE...` passed as arguments to the `git log` command);

Example (after installing the 'diffannotator' package):
    diff-annotate --help

    diff-annotate --use-pylinguist patch \
        tests/test_dataset/tqdm-1/c0dcf39b046d1b4ff6de14ac99ad9a1b10487512.diff \
        c0dcf39b046d1b4ff6de14ac99ad9a1b10487512.json

    diff-annotate dataset \
        --output-prefix ~/example_annotations/ \
        /mnt/data/HaPy-Bug/raw_data/bugsinpy-dataset/

    diff-annotate from-repo \
        --output-dir=~/example_annotations/tensorflow/yong.tang/ \
        ~/example_repositories/tensorflow/ \
        --author=yong.tang.github@outlook.com
"""
from __future__ import annotations
import collections.abc
from collections import defaultdict, deque, namedtuple, Counter
import inspect
import json
import logging
import os
from pathlib import Path
import re
import sys
import time
#import traceback  # replaced by exc_info (and possibly stack_info) when loging
from textwrap import dedent
from typing import TypeVar, Optional, Union, Literal, TYPE_CHECKING
from collections.abc import Iterable, Iterator, Generator, Callable
if TYPE_CHECKING:
    from _typeshed import SupportsWrite

from joblib import Parallel, delayed
from pygments.token import Token
import unidiff
import tqdm
from tqdm.contrib.logging import logging_redirect_tqdm
import typer
from typing_extensions import Annotated  # in typing since Python 3.9
import yaml

from . import languages
from .config import get_version, JSONFormat, JSONFormatExt, guess_format_version
from .languages import Languages
from .lexer import Lexer
from .utils.git import GitRepo, ChangeSet

# optional dependencies
try:
    # noinspection PyPackageRequirements,PyUnresolvedReferences
    import linguist
    # noinspection PyPackageRequirements
    from linguist.libs.language import Language as LinguistLanguage
    has_pylinguist = True

except ImportError:
    class LinguistLanguage:
        """Dummy of the linguist.libs.language.Language enough to satisfy linter"""
        FakeLanguage = namedtuple('FakeLanguage', ['name', 'type'])

        @classmethod
        def find_by_filename(cls, _):
            return [cls.FakeLanguage('unknown', 'unknown')]

    has_pylinguist = False


class LanguagesFromLinguist:
    def __init__(self):
        super(LanguagesFromLinguist, self).__init__()

    @staticmethod
    def annotate(path: str) -> dict:
        """Annotate file with its primary / first language metadata

        :param path: file path in the repository
        :return: metadata about language, file type, and purpose of file
        """
        langs = LinguistLanguage.find_by_filename(path)
        if len(langs) > 1:
            logger.warning(f"LanguagesFromLinguist: Filename collision in filenames_lang for '{path}': {langs}")
        language = langs[0]

        language_name = language.name
        file_type = language.type
        file_purpose = Languages._path2purpose(path, file_type)

        return {
            "language": language_name,
            "type": file_type,
            "purpose": file_purpose,
        }


# configure logging
logger = logging.getLogger(__name__)

T = TypeVar('T')
PathLike = TypeVar("PathLike", str, bytes, Path, os.PathLike)
LineCallback = Callable[[Iterable[tuple]], str]
OptionalLineCallback = Optional[LineCallback]

PURPOSE_TO_ANNOTATION = {"documentation": "documentation"}
"""Defines when purpose of the file is propagated to line annotation, without parsing"""
TRANSLATION_TABLE = str.maketrans("", "", "*/\\\t\n")

LANGUAGES = Languages()
LEXER = Lexer()

compute_patch_sizes_and_spreads: bool = True


def line_ends_idx(text: str) -> list[int]:
    """Return position+1 for each newline in text

    This way each line can be extracted with text[pos[i-1]:pos[i]].

    >>> example_text = "123\\n56\\n"
    >>> line_ends_idx(example_text)
    [4, 7]
    >>> example_text[0:4]
    '123\\n'
    >>> example_text[4:7]
    '56\\n'

    :param text: str to process
    :return: list of positions after end of line characters
    """
    return [i for i, ch in enumerate(text, start=1)
            if ch == '\n']


def split_multiline_lex_tokens(tokens_unprocessed: Iterable[T]) -> Generator[T, None, None]:
    """Split multiline tokens into individual lines

    :param tokens_unprocessed: Result of calling `get_tokens_unprocessed(text)`
        method on a `pygments.lexer.Lexer` instance.  This is an iterable
        of (index, token_type, value) tuples, where index is the starting
        position of the token within the input text.

    :return: An iterable of (index, token_type, value) tuples, where `index`
        is the starting position of `value` in the input text, and each
        `value` contains at most one newline.
    """
    for index, token_type, text_fragment in tokens_unprocessed:
        lines = text_fragment.splitlines(keepends=True)

        if len(lines) <= 1:
            # no need for splitting, return original
            yield index, token_type, text_fragment
        else:
            # split into lines, updating the index
            running_count = 0
            for line in lines:
                yield index+running_count, token_type, line
                running_count += len(line)


def group_tokens_by_line(code: str, tokens: Iterable[T]) -> dict[int, list[T]]:
    """Group tokens by line in code

    For each line in the source `code`, find all `tokens` that belong
    to that line, and group tokens by line.  **Note** that `tokens` must
    be result of parsing `code`.

    :param code: Source code text that was parsed into tokens
    :param tokens: An iterable of (index, token_type, value) tuples,
        preferably with `value` split into individual lines with the
        help of `split_multiline_lex_tokens` function.
    :return: mapping from line number in `code` to list of tokens
        in that line
    """
    tokens_deque = deque(tokens)
    idx_code = line_ends_idx(code)
    # handle special case where `code` does not end in '\n' (newline)
    # otherwise the last (and incomplete) line would be dropped
    len_code = len(code)
    if len_code not in idx_code:
        idx_code.append(len_code)

    line_tokens = defaultdict(list)
    for no, idx in enumerate(idx_code):
        while tokens_deque:
            token = tokens_deque.popleft()
            if token[0] < idx:
                line_tokens[no].append(token)
            else:
                tokens_deque.appendleft(token)
                break

    return line_tokens


def front_fill_gaps(data: dict[int, T]) -> dict[int, T]:
    """Fill any gaps in `data` keys with previous value

    >>> front_fill_gaps({1: '1', 3: '3'})
    {1: '1', 2: '1', 3: '3'}

    :param data: Input data - dictionary with int keys
    :return: Front filled input data
    """
    if not data:
        return {}

    # Find the minimum and maximum keys
    min_key = min(data.keys())
    max_key = max(data.keys())

    # Create a new dictionary to store the result
    filled_dict = {}

    # Initialize the previous value
    previous_value = None

    # Iterate through the range of keys
    for key in range(min_key, max_key + 1):
        if key in data:
            previous_value = data[key]
        filled_dict[key] = previous_value

    return filled_dict


def deep_update(d: dict, u: collections.abc.Mapping) -> dict:
    """Update nested dictionary of varying depth

    Update dict `d` with the contents of dict `u`, without overwriting
    deeply nested levels in input dictionary `d`.  **Note** that this
    would also extend `d` with new keys from `u`.

    :param d: dict to update
    :param u: data to update with
    :return: updated input dict
    """
    # modified from https://stackoverflow.com/a/3233356/46058
    # see also https://github.com/pydantic/pydantic/blob/v2.7.4/pydantic/_internal/_utils.py#L103
    for k, v in u.items():
        if isinstance(v, collections.abc.Mapping):
            d[k] = deep_update(d.get(k, {}), v)
        elif isinstance(v, collections.abc.MutableSequence):
            list_value = d.get(k, [])
            list_value.extend(v)
            d[k] = list_value
        else:
            d[k] = v

    return d


def clean_text(text: str) -> str:
    ret = text.translate(TRANSLATION_TABLE)
    ret = re.sub(pattern=r'\s+', repl=' ', string=ret)
    return ret


def line_is_comment(tokens_list: Iterable[tuple]) -> bool:
    """Given results of parsing line, find if it is comment

    :param tokens_list: An iterable of (index, token_type, text_fragment) tuples,
        supposedly from parsing some line of source code text
    :return: Whether set of tokens in `tokens_list` can be all
        considered to be a comment
    """
    can_be_comment = False
    cannot_be_comment = False

    for _, token_type, text_fragment in tokens_list:
        if token_type in Token.Comment:
            can_be_comment = True
        elif token_type in Token.Text.Whitespace:
            # white space in line is also ok
            can_be_comment = True
        elif token_type in Token.Text and text_fragment.isspace():
            # white space in line is also ok
            can_be_comment = True
        else:
            # other tokens
            cannot_be_comment = True
            break

    return can_be_comment and not cannot_be_comment


class AnnotatedPatchSet:
    """Annotations for whole patch / diff

    :ivar patch_set: original unidiff.PatchSet or diffannotator.git.ChangeSet
    :ivar repo: optionally, the repository diffannotator.git.ChangeSet came from"""
    def __init__(self,
                 patch_set: Union[ChangeSet, unidiff.PatchSet],
                 repo: Optional[GitRepo] = None):
        """Initialize AnnotatedPatchSet with unidiff.PatchSet (or derived class)

        :param patch_set: parsed unified diff (if unidiff.PatchSet),
            or parsed commit changes and parsed commit metadata (if ChangeSet)
        :param repo: the Git repository the `patch_set` (ChangeSet)
            came from
        """
        self.patch_set = patch_set
        self.repo = repo

    # builder pattern
    def add_repo(self, repo: GitRepo) -> 'AnnotatedPatchSet':
        """Add the Git repository the patch (supposedly) came from

        **NOTE:** Modifies self, and returns modified object.

        :param repo: the Git repository connected to self / the patchset
        :return: changed object, to enable flow/builder pattern
        """
        self.repo = repo
        return self

    @property
    def commit_id(self) -> Optional[str]:
        if isinstance(self.patch_set, ChangeSet):
            return self.patch_set.commit_id
        else:
            return getattr(self.patch_set, 'commit_id', None)

    @classmethod
    def from_filename(cls, filename: Union[str, Path], encoding: str = unidiff.DEFAULT_ENCODING,
                      errors: Optional[str] = None, newline: Optional[str] = None,
                      missing_ok: bool = False,
                      ignore_diff_parse_errors: bool = True,) -> Optional['AnnotatedPatchSet']:
        """Return a AnnotatedPatchSet instance given a diff filename

        :param filename: path to the patch file (diff file) to try to parse
            (absolute or relative to the current working directory)
        :param encoding: name of the encoding used to decode the file,
            defaults to "UTF-8"
        :param errors: optional string that specifies how decoding errors
            are to be handled; see documentation of `open` function for list
            of possible values, see: https://docs.python.org/3/library/functions.html#open
        :param newline: determines how to parse newline characters from the stream;
            see documentation of `open` function for possible values
        :param missing_ok: if false (the default), `FileNotFoundError` is raised
            if the path does not exist, and `PermissionError` is raised if file
            exists but cannot be read because of path permissions; if `missing_ok` is true,
            return None on missing file, or file with wrong permissions
        :param ignore_diff_parse_errors: if false (the default), `unidiff.UnidiffParseError`
            is raised if there was error parsing the unified diff; if true, return None
            on parse errors
        :return: wrapped result of parsing patch file `filename`
        """
        # NOTE: unconditionally using `file_path = Path(filename)` would simplify some code
        try:
            patch_set = ChangeSet.from_filename(filename, encoding=encoding,
                                                errors=errors, newline=newline)

        except FileNotFoundError as ex:
            logger.error(f"No such patch file: '{filename}'")

            if not missing_ok:
                raise ex
            return None

        except PermissionError as ex:
            if Path(filename).exists() and Path(filename).is_dir():
                logger.error(f"Path points to directory, not patch file: '{filename}'")
            else:
                logger.error(f"Permission denied to read patch file '{filename}'")

            if not missing_ok:
                raise ex
            return None

        except unidiff.UnidiffParseError as ex:
            logger.error(msg=f"Error parsing patch file '{filename}'", exc_info=True)

            if not ignore_diff_parse_errors:
                raise ex
            return None

        return cls(patch_set)

    def compute_sizes_and_spreads(self) -> Counter:
        """Compute patch set sizes and spread

        See the detailed description of returned metrics in docstring
        for `AnnotatedPatchedFile.compute_sizes_and_spreads`.

        :return: Counter with different sizes and different spreads
            of the given patch set (unified diff object, or diff file)
        """
        result = Counter()

        #print(f"patched file: {self.patched_file!r}")
        patched_file: unidiff.PatchedFile
        for patched_file in self.patch_set:
            annotated_file = AnnotatedPatchedFile(patched_file)
            file_result = annotated_file.compute_sizes_and_spreads()

            result += file_result

        return result

    def process(self,
                sizes_and_spreads: bool = False,
                ignore_annotation_errors: bool = True):
        """Process wrapped patch set, annotating changes for patched files

        Returns mapping from filename to pre- and post-image
        line annotations.  The pre-image line annotations use "-" as key,
        while post-image use "+".

        The format of returned values is described in more detail
        in `AnnotatedHunk.process()` documentation.

        TODO: Update and returns the `self.patch_set_data` field (caching results).

        :param sizes_and_spreads: if true, compute also various metrics
            for patch size and for patch spread with `compute_sizes_and_spreads`
        :param ignore_annotation_errors: if true (the default), ignore errors during
            patch annotation process
        :return: annotated patch data, mapping from changed file names
            to '+'/'-', to annotated line info (from post-image or pre-image)
        :rtype: dict[str, dict[str, dict | list | str]]
        """
        i: Optional[int] = None
        patch_annotations: dict[str, Union[dict[str, Union[str, dict]], Counter]] = {}
<<<<<<< HEAD

        # once per changeset: extracting the commit id and commit metadata
        patch_id: Optional[str] = None
        # TODO: make '' into a constant, like UNKNOWN_ID, reducing duplication
        if isinstance(self.patch_set, ChangeSet) and self.patch_set.commit_id != '':
            patch_id = self.patch_set.commit_id
            commit_metadata = {'id': patch_id}
            if self.patch_set.commit_metadata is not None:
                commit_metadata.update(self.patch_set.commit_metadata)
            patch_annotations['commit_metadata'] = commit_metadata
=======
>>>>>>> a523f876

        # helpers to get contents of pre-image and post-image files
        src_commit: Optional[str] = None
        dst_commit: Optional[str] = None
        if self.repo is not None and patch_id is not None:
            if self.repo.is_valid_commit(patch_id):
                dst_commit = patch_id
            if self.repo.is_valid_commit(f"{patch_id}^"):
                src_commit = f"{patch_id}^"

        # TODO?: Consider moving the try ... catch ... inside the loop
        try:
            # for each changed file
            patched_file: unidiff.PatchedFile
            for i, patched_file in enumerate(self.patch_set, start=1):
                # create AnnotatedPatchedFile object from i-th changed file in patchset
                annotated_patch_file = AnnotatedPatchedFile(patched_file)

                # add sources, if repo is available, and they are available from repo
                src: Optional[str] = None
                dst: Optional[str] = None
                if self.repo is not None:
                    # we need real name, not prefixed with "a/" or "b/" name unidiff.PatchedFile provides
                    # TODO?: use .is_added_file and .is_removed_file unidiff.PatchedFile properties, or
                    # TODO?: or use unidiff.DEV_NULL / unidiff.constants.DEV_NULL
                    if src_commit is not None and annotated_patch_file.source_file != "/dev/null":
                        src = self.repo.file_contents(src_commit, annotated_patch_file.source_file)
                    if dst_commit is not None and annotated_patch_file.target_file != "/dev/null":
                        dst = self.repo.file_contents(dst_commit, annotated_patch_file.target_file)
                annotated_patch_file.add_sources(src=src, dst=dst)

                # add annotations from i-th changed file
                if 'changes' not in patch_annotations:
                    patch_annotations['changes'] = {}
                patch_annotations['changes'].update(annotated_patch_file.process())

            if sizes_and_spreads:
                patch_annotations['diff_metadata'] = self.compute_sizes_and_spreads()

        except Exception as ex:
            #print(f"Error processing patch {self.patch_set!r}, at file no {i}: {ex!r}")
            #traceback.print_tb(ex.__traceback__)
            logger.error(msg=f"Error processing patch {self.patch_set!r}, at file no {i}",
                         exc_info=True)

            if not ignore_annotation_errors:
                raise ex
            # returns what it was able to process so far

        return patch_annotations



class AnnotatedPatchedFile:
    """Annotations for diff for a single file in a patch

    It includes metadata about the programming language associated with
    the changed/patched file.

    Note that major part of the annotation process is performed on demand,
    during the `process()` method call.

    Fixes some problems with `unidiff.PatchedFile`

    :ivar patched_file: original `unidiff.PatchedFile` to be annotated
    :ivar source_file: name of source file (pre-image name),
        without the "a/" prefix from diff / patch
    :ivar target_file: name of target file (post-image name),
        without the "b/" prefix from diff / patch
    :ivar patch_data: gathers patch files and changed patch lines
        annotations; mapping from file name to gathered data
    """
    # NOTE: similar signature to line_is_comment, but returning str
    # TODO: store this type as TypeVar to avoid code duplication
    line_callback: OptionalLineCallback = None

    @staticmethod
    def make_line_callback(code_str: str) -> OptionalLineCallback:
        """Create line callback function from text of its body

        Example of creating a no-op callback:
        >>> AnnotatedPatchedFile.line_callback = AnnotatedPatchedFile.make_line_callback("return None")

        :param code_str: text of the function body code
        :return: callback function or None
        """
        if not code_str:
            return None

        match = re.match(pattern=r"def\s+(?P<func_name>\w+)"
                                 r"\((?P<param>\w+)(?P<type_info>\s*:\s*[^)]*?)?\)"
                                 r"\s*(?P<rtype_info>->\s*[^:]*?\s*)?:\s*$",
                         string=code_str, flags=re.MULTILINE)
        if match:
            # or .info(), if it were not provided extra debugging data
            logger.debug("Found function definition in callback code string:", match.groupdict())

            callback_name = match.group('func_name')
            callback_code_str = code_str
        else:
            # or .info(), if it were not provided full text of the callback body
            logger.debug("Using provided code string as body of callback function", code_str)

            callback_name = "_line_callback"
            callback_code_str = (f"def {callback_name}(tokens):\n" +
                                 "  " + "\n  ".join(code_str.splitlines()) + "\n")
        # TODO?: wrap with try: ... except SyntaxError: ...
        exec(callback_code_str, globals())
        return locals().get(callback_name,
                            globals().get(callback_name,
                                          None))

    def __init__(self, patched_file: unidiff.PatchedFile):
        """Initialize AnnotatedPatchedFile with PatchedFile

        Retrieve pre-image and post-image names of the changed file
        (cleaning them up by removing the "a/" or "B/" prefixes, if
        needed; unidiff does that for .path getter, if it is modern
        enough).

        TODO: handle c-quoted filenames, e.g. '"przyk\305\202ad"'
        for 'przykład'.

        Retrieves information about programming language and purpose
        of the file based solely on the pathname of a source and of
        a target file, using the :mod:`languages` module.

        :param patched_file: patched file data parsed from unified diff
        """
        self.patch_data: dict[str, dict] = defaultdict(lambda: defaultdict(list))

        # save original diffutils.PatchedFile
        self.patched_file: unidiff.PatchedFile = patched_file

        # get the names and drop "a/" and "b/"
        self.source_file: str = patched_file.source_file
        self.target_file: str = patched_file.target_file

        if self.source_file[:2] == "a/":
            self.source_file = patched_file.source_file[2:]
        if self.target_file[:2] == "b/":
            self.target_file = patched_file.target_file[2:]

        # add language metadata (based on filename only!)
        source_meta_dict = LANGUAGES.annotate(self.source_file)
        self.patch_data[self.source_file].update(source_meta_dict)

        if self.source_file != self.target_file:
            target_meta_dict = LANGUAGES.annotate(self.target_file)
            self.patch_data[self.target_file].update(target_meta_dict)

        # place to hold pre-image and post-image, if available
        self.source: Optional[str] = None
        self.target: Optional[str] = None
        # cache to hold the result of lexing pre-image/post-image
        self.source_tokens: Optional[dict[int, list[tuple]]] = None
        self.target_tokens: Optional[dict[int, list[tuple]]] = None

    # builder pattern
    def add_sources(self, src: str, dst: str) -> 'AnnotatedPatchedFile':
        """Add pre-image and post-image of a file at given diff

        **NOTE:** Modifies self, and returns modified object.

        Example:

        >>> from diffannotator.annotate import AnnotatedPatchedFile
        >>> import unidiff
        >>> patch_path = 'tests/test_dataset_structured/keras-10/patches/c1c4afe60b1355a6c0e83577791a0423f37a3324.diff'
        >>> patch_set = unidiff.PatchSet.from_filename(patch_path, encoding="utf-8")
        >>> patched_file = AnnotatedPatchedFile(patch_set[0]).add_sources("a", "b")
        >>> patched_file.source
        'a'
        >>> patched_file.target
        'b'

        :param src: pre-image contents of patched file
        :param dst: post-image contents of patched file
        :return: changed object, to enable flow/builder pattern
        """
        self.source = src
        self.target = dst

        return self

    def add_sources_from_files(self,
                               src_file: Path,
                               dst_file: Path) -> 'AnnotatedPatchedFile':
        """Read pre-image and post-image for patched file at given diff

        **NOTE:** Modifies self, adding contents of files, and returns modified
        object.

        Example:

        >>> from diffannotator.annotate import AnnotatedPatchedFile
        >>> import unidiff
        >>> from pathlib import Path
        >>> patch_path = 'tests/test_dataset_structured/keras-10/patches/c1c4afe60b1355a6c0e83577791a0423f37a3324.diff'
        >>> patch_set = unidiff.PatchSet.from_filename(patch_path, encoding="utf-8")
        >>> patched_file = AnnotatedPatchedFile(patch_set[0])
        >>> files_path = Path('tests/test_dataset_structured/keras-10/files')
        >>> src_path = files_path / 'a' / Path(patched_file.source_file).name
        >>> dst_path = files_path / 'b' / Path(patched_file.target_file).name
        >>> patched_file_with_sources = patched_file.add_sources_from_files(src_file=src_path, dst_file=dst_path)
        >>> patched_file_with_sources.source.splitlines()[2]
        'from __future__ import absolute_import'

        :param src_file: path to pre-image contents of patched file
        :param dst_file: path to post-image contents of patched file
        :return: changed object
        """
        return self.add_sources(
            src_file.read_text(encoding="utf-8"),
            dst_file.read_text(encoding="utf-8")
        )

    def image_for_type(self, line_type: Literal['-','+']) -> Optional[str]:
        """Return pre-image for '-', post-image for '+', if available

        :param line_type: denotes line type, e.g. line.line_type from unidiff
        :return: pre-image or post-image, or None if pre/post-images are not set
        """
        if line_type == unidiff.LINE_TYPE_REMOVED:  # '-'
            return self.source
        elif line_type == unidiff.LINE_TYPE_ADDED:  # '+'
            return self.target
        else:
            raise ValueError(f"value must be '-' or '+', got {line_type!r}")

    def tokens_for_type(self, line_type: Literal['-','+']) -> Optional[dict[int, list[tuple]]]:
        """Run lexer on a pre-image or post-image contents, if available

        Returns (cached) result of lexing pre-image for `line_type` '-',
        and of post-image for line type '+'.

        The pre-image and post-image contents of patched file should / can
        be provided with the help of `add_sources()` or `add_sources_from_files()`
        methods.

        :param line_type: denotes line type, e.g. line.line_type from unidiff;
            must be one of '+' or '-'.
        :return: post-processed result of lexing, split into lines,
            if there is pre-/post-image file contents available.
        """
        # return cached value, if available
        if line_type == unidiff.LINE_TYPE_REMOVED:  # '-'
            if self.source_tokens is not None:
                return self.source_tokens
            contents = self.source
            file_path = self.source_file
        elif line_type == unidiff.LINE_TYPE_ADDED:  # '+'
            if self.target_tokens is not None:
                return self.target_tokens
            contents = self.target
            file_path = self.target_file
        else:
            raise ValueError(f"value must be '-' or '+', got {line_type!r}")

        # return None if source code is not available for lexing
        if contents is None:
            return None

        # lex selected contents (same as in main process() method)
        tokens_list = LEXER.lex(file_path, contents)
        tokens_split = split_multiline_lex_tokens(tokens_list)
        tokens_group = group_tokens_by_line(contents, tokens_split)
        # just in case, it should not be needed
        tokens_group = front_fill_gaps(tokens_group)

        # save/cache computed data
        if line_type == unidiff.LINE_TYPE_REMOVED:  # '-'
            self.source_tokens = tokens_group
        elif line_type == unidiff.LINE_TYPE_ADDED:  # '+'
            self.target_tokens = tokens_group

        # return computed result
        return tokens_group

    def tokens_range_for_type(self, line_type: Literal['-','+'],
                              start_line: int, length: int) -> Optional[dict[int, list[tuple]]]:
        """Lexing results for given range of lines, or None if no pre-/post-image

        The pre-image and post-image contents of patched file should / can
        be provided with the help of `add_sources()` or `add_sources_from_files()`
        methods.

        The result is mapping from line number of the pre- or post-image
        contents, counting from 1 (the same as diff and unidiff), to the list
        of tokens corresponding to the line in question.

        :param line_type: denotes line type, e.g. line.line_type from unidiff;
            must be one of '-' (unidiff.LINE_TYPE_REMOVED) or '+' (unidiff.LINE_TYPE_ADDED).
        :param start_line: starting line number in file, counting from 1
        :param length: number of lines to return results for,
            starting from `start_line`
        :return: post-processed result of lexing, split into lines,
            if there is pre-/post-image file contents available;
            None if there is no pre-/post-image contents attached.
        """
        tokens_list = self.tokens_for_type(line_type=line_type)
        if tokens_list is None:
            return None

        # Iterable might be not subscriptable, that's why there is list() here
        # TODO: check if it is correct (0-based vs 1-based subscripting)
        return {
            line_no+1: line_tokens
            for line_no, line_tokens in tokens_list.items()
            if line_no+1 in range(start_line, (start_line + length))
        }

    def hunk_tokens_for_type(self, line_type: Literal['-','+'],
                             hunk: Union[unidiff.Hunk, 'AnnotatedHunk']) -> Optional[dict[int, list[tuple]]]:
        """Lexing results for removed ('-')/added ('+') lines in hunk, if possible

        The pre-image and post-image contents of patched file should / can
        be provided with the help of `add_sources()` or `add_sources_from_files()`
        methods.  If this contents is not provided, this method returns None.

        The result is mapping from line number of the pre- or post-image
        contents, counting from 1 (the same as diff and unidiff), to the list
        of tokens corresponding to the line in question.

        :param line_type: denotes line type, e.g. line.line_type from unidiff;
            must be one of '-' (unidiff.LINE_TYPE_REMOVED) or '+' (unidiff.LINE_TYPE_ADDED).
        :param hunk: block of changes in fragment of diff corresponding
            to changed file, either unidiff.Hunk or annotate.AnnotatedHunk
        :return: post-processed result of lexing, split into lines,
            if there is pre-/post-image file contents available;
            None if there is no pre-/post-image contents attached.
        """
        tokens_list = self.tokens_for_type(line_type=line_type)
        if tokens_list is None:
            return None

        if isinstance(hunk, AnnotatedHunk):
            hunk = hunk.hunk

        result = {}
        for hunk_line_no, line in enumerate(hunk):
            if line.line_type != line_type:
                continue
            # NOTE: first line of file is line number 1, not 0, according to (uni)diff
            # but self.tokens_for_type(line_type) returns 0-based indexing
            line_no = line.source_line_no if line_type == unidiff.LINE_TYPE_REMOVED else line.target_line_no
            # first line is 1; first element has index 0
            result[hunk_line_no] = tokens_list[line_no - 1]

        return result

    def compute_sizes_and_spreads(self) -> Counter:
        """Compute sizes and spread for patched file in diff/patch

        Computes the following metrics:

        - patched file sizes:

          - total number of hunks (in the unified diff meaning),
            as 'n_hunks'
          - total number of modified, added and removed lines for patched file, counting
            a pair of adjacent removed and added line as single modified line,
            as 'n_mod', 'n_rem', and 'n_add'
          - total number of changed lines: sum of number of modified, added, and removed,
            as 'patch_size'
          - total number of '+' and '-' lines in hunks of patched file (without extracting modified lines),
            as 'n_lines_added', 'n_lines_removed'
          - number of all lines in all hunks of patched file, including context lines,
            but excluding hunk headers and patched file headers, as 'n_lines_all'

        - patched file spread

          - total number of groups, i.e. spans of removed and added lines,
            not interrupted by context line (also called "chunks"),
            as 'n_groups'
          - number of modified files, as 'n_files' (always 1)
          - number of modified binary files, as 'n_binary_files' (either 0 or 1);
            for those files there cannot beno information about "lines",
            like the number of hunks, groups (chunks), etc.
          - sum of distances in context lines between groups (chunks)
            inside hunk, for all hunks in patched file, as 'spread_inner'
          - sum of distances in lines between groups (chunks) for
            a single changed patched file, measuring how wide across file
            contents the patch spreads, as 'groups_spread'

        :return: Counter with different sizes and different spreads
            of the given changed file
        """
        # Handle the case where there are no hunks of changed lines,
        # for the case of change to the binary file:
        #   Binary files /dev/null and b/foo.gz differ
        if len(self.patched_file) == 0:
            return Counter({
                'n_files': 1,
                'n_binary_files': 1,
                # TODO?: Do not add if value is 0
                'n_added_files': int(self.patched_file.is_added_file),
                'n_removed_files': int(self.patched_file.is_removed_file),
                'n_file_renames': int(self.patched_file.is_rename),
            })

        result = Counter({
            'n_files': 1,
            'hunk_span_src':
                # line number of last hunk - line number of first hunk in source (pre-image)
                (self.patched_file[-1].source_start + self.patched_file[-1].source_length - 1
                 - self.patched_file[0].source_start),
            'hunk_span_dst':
                # line number of last hunk - line number of first hunk in target (post-image)
                (self.patched_file[-1].target_start + self.patched_file[-1].target_length - 1
                 - self.patched_file[0].target_start),
        })
        if self.patched_file.is_added_file:
            result['n_added_files'] = 1
        elif self.patched_file.is_removed_file:
            result['n_removed_files'] = 1
        elif self.patched_file.is_rename:
            result['n_file_renames'] = 1

        #print(f"patched file: {self.patched_file!r}")
        prev_hunk_info: Optional[dict] = None
        inter_hunk_span = 0

        hunk: unidiff.Hunk
        for idx, hunk in enumerate(self.patched_file):
            annotated_hunk = AnnotatedHunk(self, hunk)
            hunk_result, hunk_info = annotated_hunk.compute_sizes_and_spreads()
            #print(f"[{idx}] hunk: inner spread={hunk_result['spread_inner']:3d} "
            #      f"among {hunk_result['n_groups']} groups for {hunk!r}")

            result += hunk_result

            if prev_hunk_info is not None:
                # there was previous hunk,

                # computing hunk-to-hunk distance
                # between pre- and post-image line numbers of end of previous hunk
                # and pre- and post-image line numbers of beginning of current hunk
                result['hunk_spread_src'] += hunk_info['hunk_start'][0] - prev_hunk_info['hunk_end'][0]
                result['hunk_spread_dst'] += hunk_info['hunk_start'][1] - prev_hunk_info['hunk_end'][1]

                # computing inter-hunk distance
                # between last group in previous hunk
                # and first group in the current hunk
                prev_end_type = prev_hunk_info['type_last']
                curr_beg_type = hunk_info['type_first']

                #  1:-removed, 1st hunk, groups_end=1
                #  2: context
                #  3: context
                #  4:-removed, 2nd hunk, groups_start=4
                # 4-1 = 3, but there are 2 = 3-1 = 3-2+1 context lines
                if prev_end_type == curr_beg_type:
                    #print(f"from group ending to starting in {prev_end_type}={curr_beg_type}")
                    if prev_end_type == unidiff.LINE_TYPE_REMOVED:
                        # removed line to removed line, can use pre-image line numbers
                        inter_hunk_span = hunk_info['groups_start'][0] - prev_hunk_info['groups_end'][0] - 1
                    elif prev_end_type == unidiff.LINE_TYPE_ADDED:
                        # added line to added line, can use post-image line numbers
                        inter_hunk_span = hunk_info['groups_start'][1] - prev_hunk_info['groups_end'][1] - 1
                else:
                    #print(f"from group ending in {prev_end_type} to starting in {curr_beg_type}")
                    if prev_end_type == unidiff.LINE_TYPE_REMOVED:
                        # from removed line to next hunk start using pre-image line numbers
                        inter_hunk_span = hunk_info['hunk_start'][0] - prev_hunk_info['groups_end'][0] - 1
                    elif prev_end_type == unidiff.LINE_TYPE_ADDED:
                        # from added line to next hunk start using post-image line numbers
                        inter_hunk_span = hunk_info['hunk_start'][1] - prev_hunk_info['groups_end'][1] - 1

                    if curr_beg_type == unidiff.LINE_TYPE_REMOVED:
                        # from start of current hunk using pre-image line numbers to removed line
                        inter_hunk_span += hunk_info['groups_start'][0] - hunk_info['hunk_start'][0]  # -1?
                    elif curr_beg_type == unidiff.LINE_TYPE_ADDED:
                        # from start of current hunk using post-image line numbers to added line
                        inter_hunk_span += hunk_info['groups_start'][1] - hunk_info['hunk_start'][1]  # -1?

            #print(f"inner={hunk_result['spread_inner']:2d}, inter={inter_hunk_span:2d} for "
            #      f"{hunk_info['type_first']}->{hunk_info['type_last']}:{hunk!r}")
            result['groups_spread'] += hunk_result['spread_inner']
            result['groups_spread'] += inter_hunk_span  # will be 0 for the first hunk

            # at the end of the loop
            prev_hunk_info = hunk_info

        return result

    def process(self):
        """Process hunks in patched file, annotating changes

        Returns single-element mapping from filename to pre- and post-image
        line annotations.  The pre-image line annotations use "-" as key,
        while post-image use "+".

        The format of returned values is described in more detail
        in `AnnotatedHunk.process()` documentation.

        Updates and returns the `self.patch_data` field.

        :return: annotated patch data, mapping from changed file name
            to '+'/'-', to annotated line info (from post-image or pre-image)
        :rtype: dict[str, dict[str, dict]]
        """
        for hunk in self.patched_file:
            hunk_data = AnnotatedHunk(self, hunk).process()
            deep_update(self.patch_data, hunk_data)

        return self.patch_data


class AnnotatedHunk:
    """Annotations for diff for a single hunk in a patch

    It parses pre-image and post-image of a hunk using Pygments, and assigns
    the type of "code" or "documentation" for each changed line.

    Note that major part of the annotation process is performed on demand,
    during the `process()` method call.

    :ivar patched_file: `AnnotatedPatchedFile` this `AnnotatedHunk` belongs to
    :ivar hunk: source `unidiff.Hunk` (modified blocks of a file) to annotate
    :ivar patch_data: place to gather annotated hunk data
    """
    def __init__(self, patched_file: AnnotatedPatchedFile, hunk: unidiff.Hunk):
        """Initialize AnnotatedHunk with AnnotatedPatchedFile and Hunk

        The `patched_file` is used to examine file purpose, and possibly
        annotate lines according to `PURPOSE_TO_ANNOTATION` mapping.
        For example each changed line in a changed file which purpose is
        "documentation" is also marked as having "documentation" type.

        :param patched_file: changed file the hunk belongs to
        :param hunk: diff hunk to annotate
        """
        self.patched_file = patched_file
        self.hunk = hunk

        self.patch_data = defaultdict(lambda: defaultdict(list))

    def tokens_for_type(self, line_type: Literal['-','+']) -> Optional[dict[int, list[tuple]]]:
        """Lexing results for removed ('-')/added ('+') lines in hunk, if possible

        Passes work to `AnnotatedPatchedFile.hunk_tokens_for_type` method
        for a patched file this hunk belongs to.

        :param line_type: line_type: denotes line type, e.g. line.line_type from unidiff;
            must be one of '-' (unidiff.LINE_TYPE_REMOVED) or '+' (unidiff.LINE_TYPE_ADDED).
        :return: post-processed result of lexing, split into lines,
            if there is pre-/post-image file contents available;
            None if there is no pre-/post-image contents attached.
        """
        return self.patched_file.hunk_tokens_for_type(line_type, self.hunk)

    def compute_sizes_and_spreads(self) -> tuple[Counter, dict]:
        """Compute hunk sizes and inner-hunk spread

        Computes the following metrics:

        - hunk sizes:

          - number of hunks (in the unified diff meaning),
            as 'n_hunks'
          - number of modified, added and removed lines, counting
            a pair of adjacent removed and added line as single modified line,
            as 'n_mod', 'n_rem', and 'n_add'
          - number of changed lines: sum of number of modified, added, and removed,
            as 'patch_size'
          - number of '+' and '-' lines in hunk (without extracting modified lines),
            as 'n_lines_added', 'n_lines_removed'
          - number of all lines in hunk, including context lines, but excluding headers
            'n_lines_all'

        - hunk spread

          - number of groups, i.e. spans of removed and added lines,
            not interrupted by context line (also called "chunks"),
            as 'n_groups'
          - sum of distance in context lines between groups (chunks)
            inside hunk, as 'spread_inner'

        - patched file spread helpers

          - start and end if hunk (pre-image and post-image)
            as 'hunk_start' and 'hunk_end' - both values are tuple of
            source file (pre-image) line number and target file (post-image) line number
          - start of first group and end of first group (pre-/post-image)
            as 'groups_start' and 'groups_end'
          - type of line that started first group, and that ended last group
            of changed lines, as 'type_first' and 'type_last'

        :return: (Counter with different sizes and different spreads
            of the given hunk, dict with data needed to compute inter-hunk
            spread)
        """
        result = Counter({
            'n_hunks': 1,
            'n_lines_added': self.hunk.added,
            'n_lines_removed': self.hunk.removed,
            'n_lines_all': len(self.hunk),
        })
        info = {
            'hunk_start': (
                self.hunk.source_start,
                self.hunk.target_start
                # OR
                #self.hunk[0].source_line_no,
                #self.hunk[0].target_line_no
            ),
            'hunk_end': (
                #self.hunk.source_start + self.hunk.source_length - 1,
                #self.hunk.target_start + self.hunk.target_length - 1
                # OR
                self.hunk[-1].source_line_no,
                self.hunk[-1].target_line_no
            ),
        }

        prev_group_line_type = unidiff.LINE_TYPE_CONTEXT
        n_same_type = 0
        n_context = 0

        hunk_line: unidiff.patch.Line
        for idx, hunk_line in enumerate(self.hunk):
            # Lines are considered modified when sequences of removed lines are straight followed by added lines
            # (or vice versa). Thus, to count each modified line, a pair of added and removed lines is needed.
            if hunk_line.is_added and prev_group_line_type == unidiff.LINE_TYPE_REMOVED:
                if info['groups_start'][1] is None:
                    info['groups_start'] = (info['groups_start'][0], hunk_line.target_line_no)
                if 'groups_end' not in info:
                    info['groups_end'] = (hunk_line.source_line_no, hunk_line.target_line_no)
                else:
                    info['groups_end'] = (info['groups_end'][0], hunk_line.target_line_no)

                # check if number of removed lines is not greater than number of added lines
                if n_same_type > 0:
                    result['n_mod'] += 1
                    result['n_rem'] -= 1  # previous group
                    n_same_type -= 1
                else:
                    result['n_add'] += 1
                    # Assumes only __--++__ is possible, and --++-- etc. is not

            elif hunk_line.is_removed and prev_group_line_type == unidiff.LINE_TYPE_ADDED:
                if info['groups_start'][0] is None:
                    info['groups_start'] = (hunk_line.source_line_no, info['groups_start'][1])
                if 'groups_end' not in info:
                    info['groups_end'] = (hunk_line.source_line_no, hunk_line.target_line_no)
                else:
                    info['groups_end'] = (hunk_line.source_line_no, info['groups_end'][1])

                # NOTE: this should never happen in a proper unified diff
                # check if number of removed lines is not greater than number of added lines
                if n_same_type > 0:
                    result['n_mod'] += 1
                    result['n_add'] -= 1  # previous group
                    n_same_type -= 1
                else:
                    result['n_rem'] += 1
                    # Assumes only __++--__ is possible, and --++-- etc. is not

            elif hunk_line.is_context:
                # A chunk (group) is a sequence of continuous changes in a file, consisting of the combination
                # of addition, removal, and modification of lines (i.e. added ('+') or removed ('-') lines)
                if prev_group_line_type != unidiff.LINE_TYPE_CONTEXT:
                    result['n_groups'] += 1
                    if prev_group_line_type in {unidiff.LINE_TYPE_REMOVED, unidiff.LINE_TYPE_ADDED}:
                        info['type_last'] = prev_group_line_type
                if result['n_groups'] > 0:  # this skips counting context lines at start
                    n_context += 1
                prev_group_line_type = unidiff.LINE_TYPE_CONTEXT
                n_same_type = 0

            elif hunk_line.is_removed:
                if prev_group_line_type == unidiff.LINE_TYPE_CONTEXT:  # start of a new group
                    result['spread_inner'] += n_context
                    n_context = 0

                if result['n_groups'] == 0:  # first group
                    info['type_first'] = hunk_line.line_type
                if 'groups_start' not in info:
                    info['groups_start'] = (hunk_line.source_line_no, hunk_line.target_line_no)
                elif info['groups_start'][0] is None:
                    info['groups_start'] = (hunk_line.source_line_no, info['groups_start'][1])
                if 'groups_end' not in info:
                    info['groups_end'] = (hunk_line.source_line_no, hunk_line.target_line_no)
                else:
                    info['groups_end'] = (hunk_line.source_line_no, info['groups_end'][1])

                result['n_rem'] += 1
                prev_group_line_type = unidiff.LINE_TYPE_REMOVED
                n_same_type += 1

            elif hunk_line.is_added:
                if prev_group_line_type == unidiff.LINE_TYPE_CONTEXT:  # start of a new group
                    result['spread_inner'] += n_context
                    n_context = 0

                if result['n_groups'] == 0:  # first group
                    info['type_first'] = hunk_line.line_type
                if 'groups_start' not in info:
                    info['groups_start'] = (hunk_line.source_line_no, hunk_line.target_line_no)
                elif info['groups_start'][1] is None:
                    info['groups_start'] = (info['groups_start'][0], hunk_line.target_line_no)
                if 'groups_end' not in info:
                    info['groups_end'] = (hunk_line.source_line_no, hunk_line.target_line_no)
                else:
                    info['groups_end'] = (info['groups_end'][0], hunk_line.target_line_no)

                result['n_add'] += 1
                prev_group_line_type = unidiff.LINE_TYPE_ADDED
                n_same_type += 1

            else:
                # should be only LINE_TYPE_NO_NEWLINE or LINE_TYPE_EMPTY
                # equivalent to LINE_TYPE_CONTEXT for this purpose
                prev_group_line_type = unidiff.LINE_TYPE_CONTEXT

        # Check if hunk ended in non-context line;
        # if so, there was chunk (group) not counted
        if prev_group_line_type != unidiff.LINE_TYPE_CONTEXT:
            result['n_groups'] += 1
        # if so, 'type_last' was not set for last line in last group
        if prev_group_line_type in {unidiff.LINE_TYPE_REMOVED, unidiff.LINE_TYPE_ADDED}:
            info['type_last'] = prev_group_line_type

        result['patch_size'] = result['n_add'] + result['n_rem'] + result['n_mod']

        return result, info

    def process(self):
        """Process associated patch hunk, annotating changes

        Returns single-element mapping from filename to pre- and post-image
        line annotations.  The pre-image line annotations use "-" as key,
        while post-image use "+".  For each line, there is currently gathered
        the following data:

        - "id": line number in the hunk itself (it is not line number in pre-image
          for "-" lines, or line image in post-image for "+" lines); this numbering
          counts context lines, which are currently ignored, 0-based.
        - "type": "documentation" or "code", or the value mapped from the file purpose
          by the `PURPOSE_TO_ANNOTATION` global variable, or the value provided by the
          `AnnotatedPatchedFile.line_callback` function; comments and docstrings
          counts as "documentation", and so do every line of documentation file
        - "purpose": file purpose
        - "tokens": list of tokens from Pygments lexer (`get_tokens_unprocessed()`)

        If file purpose is in `PURPOSE_TO_ANNOTATION`, then line annotation that
        corresponds to that file purpose in this mapping is used for all lines
        of the hunk as "type".

        Updates and returns the `self.patch_data` field.

        :return: annotated patch data, mapping from changed file name
            to '+'/'-', to annotated line info (from post-image or pre-image)
        :rtype: dict[str, dict[str, dict]]
        """
        # choose file name to be used to select file type and lexer
        if self.patched_file.source_file == "/dev/null":
            file_path = self.patched_file.target_file
        else:
            # NOTE: only one of source_file and target_file can be "/dev/null"
            file_path = self.patched_file.source_file

        file_purpose = self.patched_file.patch_data[file_path]["purpose"]

        if file_purpose in PURPOSE_TO_ANNOTATION:
            for line_idx_hunk, line in enumerate(self.hunk):
                self.add_line_annotation(line_idx_hunk,
                                         self.patched_file.source_file,
                                         self.patched_file.target_file,
                                         line.line_type,
                                         PURPOSE_TO_ANNOTATION[file_purpose],
                                         file_purpose,
                                         [(0, Token.Text, line.value), ])

            return self.patch_data

        # lex pre-image and post-image, separately
        for line_type in {unidiff.LINE_TYPE_ADDED, unidiff.LINE_TYPE_REMOVED}:
            # TODO: use NamedTuple, or TypedDict, or dataclass
            line_data = {
                i: {
                    'value': line.value,
                    'hunk_line_no': i,
                    'line_type': line.line_type,
                } for i, line in enumerate(self.hunk)
                # unexpectedly, there is no need to check for unidiff.LINE_TYPE_EMPTY
                if line.line_type in {line_type, unidiff.LINE_TYPE_CONTEXT}
            }

            tokens_group = self.tokens_for_type(line_type)
            if tokens_group is None:
                # pre-/post-image contents is not available, use what is in diff
                # dict are sorted, line_data elements are entered ascending
                source = ''.join([line['value'] for line in line_data.values()])

                tokens_list = LEXER.lex(file_path, source)
                tokens_split = split_multiline_lex_tokens(tokens_list)
                tokens_group = group_tokens_by_line(source, tokens_split)
                # just in case, it should not be needed
                tokens_group = front_fill_gaps(tokens_group)
                # index tokens_group with hunk line no, not line index of pre-/post-image fragment
                tokens_group = {
                    list(line_data.values())[source_line_no]['hunk_line_no']: source_tokens_list
                    for source_line_no, source_tokens_list
                    in tokens_group.items()
                }

            for i, line_tokens in tokens_group.items():
                line_info = line_data[i]

                line_annotation: Optional[str] = None
                if AnnotatedPatchedFile.line_callback is not None:
                    try:
                        line_annotation = AnnotatedPatchedFile.line_callback(line_tokens)
                    except:
                        # TODO: log problems with line callback
                        pass
                if line_annotation is None:
                    line_annotation = 'documentation' if line_is_comment(line_tokens) else 'code'

                self.add_line_annotation(
                    line_no=line_info['hunk_line_no'],
                    source_file=self.patched_file.source_file,
                    target_file=self.patched_file.target_file,
                    change_type=line_info['line_type'],
                    line_annotation=line_annotation,
                    purpose=file_purpose,
                    tokens=line_tokens
                )

        return self.patch_data

    def add_line_annotation(self, line_no: int, source_file: str, target_file: str,
                            change_type: str, line_annotation: str, purpose: str,
                            tokens: list[tuple]) -> None:
        """Add line annotations for a given line in a hunk

        :param line_no: line number (line index) in a diff hunk body, 0-based
        :param source_file: name of changed file in pre-image of diff,
            before changes
        :param target_file: name of changed file in post-image of diff,
            after changes
        :param change_type: one of `LINE_TYPE_*` constants from `unidiff.constants`
        :param line_annotation: type of line ("code", "documentation",...)
        :param purpose: purpose of file ("project", "programming", "documentation",
            "data", "markup", "other",...)
        :param tokens: result of `pygments.lexer.Lexer.get_tokens_unprocessed()`
        """
        data = {
            'id': line_no,
            'type': line_annotation,
            'purpose': purpose,
            'tokens': tokens
        }

        # only changed lines are annotated, context lines are not interesting
        if change_type == unidiff.LINE_TYPE_ADDED:
            self.patch_data[target_file]["+"].append(data)
        elif change_type == unidiff.LINE_TYPE_REMOVED:
            self.patch_data[source_file]["-"].append(data)


# TODO: simplify by using methods from the AnnotatedPatchSet class
def annotate_single_diff(diff_path: PathLike,
                         sizes_and_spreads: bool = False,
                         missing_ok: bool = False,
                         ignore_diff_parse_errors: bool = True,
                         ignore_annotation_errors: bool = True) -> dict:
    """Annotate single unified diff patch file at given path

    :param diff_path: patch filename
    :param sizes_and_spreads: if true, compute also various metrics
        for patch size and for patch spread with `AnnotatedPatchSet.compute_sizes_and_spreads()`
    :param missing_ok: if false (the default), raise exception if `diff_path`
        does not exist, or cannot be read.
    :param ignore_diff_parse_errors: if true (the default), ignore parse errors
        (malformed patches), otherwise re-raise the exception
    :param ignore_annotation_errors: if true (the default), ignore errors during
        patch annotation process
    :return: annotation data
    """
    patch_set = AnnotatedPatchSet.from_filename(diff_path, encoding="utf-8", missing_ok=missing_ok,
                                                ignore_diff_parse_errors=ignore_diff_parse_errors)

    return patch_set.process(sizes_and_spreads=sizes_and_spreads,
                             ignore_annotation_errors=ignore_annotation_errors)


class Bug:
    """Represents a single bug in a dataset, or a set of related patches

    :ivar patches: mapping from some kind of identifiers to annotated patches;
        the identifier might be the pathname of patch file, or the commit id
    :vartype patches: dict[str, dict]
    :cvar DEFAULT_PATCHES_DIR: default value for `patches_dir` parameter
        in `Bug.from_dataset()` static method (class property)
    :cvar DEFAULT_ANNOTATIONS_DIR:  default value for `annotations_dir` parameter
        in `Bug.from_dataset()` static method (class property)
    :ivar read_dir: path to the directory patches were read from, or None
    :ivar save_dir: path to default directory where annotated data should
        be saved (if `save()` method is called without `annotate_dir`), or None
    :ivar relative_save_dir: bug_id / annotations_dir, i.e. subdirectory
        where to save annotation data, relative to `annotate_dir` parameter
        in `save()` method; **available only** if the Bug object was created
        with `from_dataset()`
    """
    DEFAULT_PATCHES_DIR: str = "patches"
    DEFAULT_ANNOTATIONS_DIR: str = "annotation"

    def __init__(self, patches_data: dict, *,
                 read_dir: Optional[PathLike] = None,
                 save_dir: Optional[PathLike] = None):
        """Constructor for class representing a single Bug

        You better use alternative constructors instead:

        - `Bug.from_dataset` - from patch files in a directory (a dataset)
        - `Bug.from_patchset` - from patch id and unidiff.PatchSet

        :param patches_data: annotation data, from annotating a patch
            or a series of patches (e.g. from `annotate_single_diff()`);
            a mapping from patch id (e.g. filename of a patch file)
            to the result of annotating said patch
        :param read_dir: path to the directory patches were read from, or None
        :param save_dir: path to default directory where annotated data should
            be saved, or None
        """
        self.read_dir: Optional[Path] = Path(read_dir) \
            if read_dir is not None else None
        self.save_dir: Optional[Path] = Path(save_dir) \
            if save_dir is not None else None

        # TODO: rename to self.patches_annotations, to better reflect its contents
        self.patches: dict[str, dict] = patches_data

    @classmethod
    def from_dataset(cls, dataset_dir: PathLike, bug_id: str, *,
                     patches_dir: str = DEFAULT_PATCHES_DIR,
                     annotations_dir: str = DEFAULT_ANNOTATIONS_DIR,
                     sizes_and_spreads: bool = False,
                     fan_out: bool = False) -> 'Bug':
        """Create Bug object from patch files for given bug in given dataset

        Assumes that patch files have '*.diff' extension, and that they are
        in the `dataset_dir` / `bug_id` / `patches_dir` subdirectory (if `patches_dir`
        is an empty string, this is just `dataset_dir` / `bug_id`).

        :param dataset_dir: path to the dataset (parent directory to
            the directory with patch files)
        :param bug_id: bug id (name of directory with patch files)
        :param patches_dir: name of subdirectory with patch files, if any;
            patches are assumed to be in dataset_dir / bug_id / patches_dir directory;
            use empty string ("") to not use subdirectory
        :param annotations_dir: name of subdirectory where annotated data will be saved;
            in case the `save()` method is invoked without providing `annotate_path`
            parameter, the data is saved in dataset_dir / bug_id / annotations_dir
            subdirectory; use empty string ("") to not use subdirectory
        :param sizes_and_spreads: if true, compute also various metrics
            for patch size and for patch spread
        :param fan_out: the dataset uses stores patches in fan-out subdirectories,
            like the ones generated by 'diff-generate --use-fanout', that is patches
            are assumed to be in dataset_dir / bug_id / patches_dir / fanout_subdir
        :return: Bug object instance
        """
        read_dir = Path(dataset_dir).joinpath(bug_id, patches_dir)
        save_dir = Path(dataset_dir).joinpath(bug_id, annotations_dir)  # default for .save()

        # sanity checking
        if not read_dir.exists():
            logger.error(f"Error during Bug constructor: '{read_dir}' path does not exist")
        elif not read_dir.is_dir():
            logger.error(f"Error during Bug constructor: '{read_dir}' is not a directory")

        obj = Bug({}, read_dir=read_dir, save_dir=save_dir)
        if fan_out:
            obj.patches = obj._get_patches_from_dir_with_fanout(patches_dir=read_dir,
                                                                sizes_and_spreads=sizes_and_spreads)
        else:
            obj.patches = obj._get_patches_from_dir(patches_dir=read_dir,
                                                    sizes_and_spreads=sizes_and_spreads)
        obj.relative_save_dir = Path(bug_id).joinpath(annotations_dir)  # for .save()

        return obj

    @classmethod
    def from_patchset(cls, patch_id: Union[str, None], patch_set: unidiff.PatchSet,
                      sizes_and_spreads: bool = False,
                      repo: Optional[GitRepo] = None) -> 'Bug':
        """Create Bug object from unidiff.PatchSet

        If `patch_id` is None, then it tries to use the 'commit_id' attribute
        of `patch_set`; if this attribute does not exist, it constructs artificial
        `patch_id` (currently based on repr(patch_set), but that might change).

        :param patch_id: identifies source of the `patch_set`
        :param patch_set: changes to annotate
        :param sizes_and_spreads: if true, compute also various metrics
            for patch size and for patch spread with compute_sizes_and_spreads
        :param repo: the git repository patch comes from; to be able to use
            it, `patch_set` should be changes in repo for commit `patch_id`
        :return: Bug object instance
        """
        annotated_patch = AnnotatedPatchSet(patch_set=patch_set, repo=repo)
        patch_annotations = annotated_patch.process(
            sizes_and_spreads=sizes_and_spreads,
        )

        if patch_id is None:
            patch_id = annotated_patch.commit_id

        return Bug({patch_id: patch_annotations})

    def _get_patch(self, patch_file: PathLike,
                   sizes_and_spreads: bool = False) -> dict:
        """Get and annotate a single patch

        :param patch_file: basename of a patch
        :param sizes_and_spreads: if true, compute also various metrics
            for patch size and for patch spread
        :return: annotated patch data
        """
        patch_path = self.read_dir.joinpath(patch_file)

        # Skip diffs between multiple versions
        if "..." in str(patch_path):
            logger.warning(f"Skipping patch at '{patch_path}' because its name contains '...'")
            return {}

        return annotate_single_diff(patch_path,
                                    sizes_and_spreads=sizes_and_spreads)

    def _get_patches_from_dir(self, patches_dir: PathLike,
                              sizes_and_spreads: bool = False,
                              fan_out: bool = False) -> dict[str, dict]:
        """Get and annotate set of patches from given directory

        :param patches_dir: directory with patches
        :param sizes_and_spreads: if true, compute also various metrics
            for patch size and for patch spread
        :param fan_out: the dataset uses stores patches in fan-out subdirectories,
            like the ones generated by 'diff-generate --use-fanout', that is patches
            are assumed to be in dataset_dir / bug_id / patches_dir / fanout_subdir
        :return: mapping from patch filename (patch source)
            to annotated patch data
        """
        patches_data = {}

        for patch_file in patches_dir.glob('*.diff'):
            if fan_out:
                patch_data = self._get_patch('/'.join(patch_file.parts[-2:]),
                                             sizes_and_spreads=sizes_and_spreads)
            else:
                patch_data = self._get_patch(patch_file.name,
                                             sizes_and_spreads=sizes_and_spreads)

            patches_data[patch_file.name] = patch_data

        return patches_data

    def _get_patches_from_dir_with_fanout(self, patches_dir: PathLike,
                                          sizes_and_spreads: bool = False) -> dict[str, dict]:
        """Get and annotate set of patches from given directory, with fan-out

        Fan-out means that individual patches (diffs), instead of being
        stored directly in the `patches_dir` directory, are instead
        stored in subdirectories of said directory, 1 level deeper.

        :param patches_dir: directory with patches
        :param sizes_and_spreads: if true, compute also various metrics
            for patch size and for patch spread
        :return: mapping from patch filename (patch source),
            relative to `patches_dir` (as string), to annotated patch data
        """
        patches_data = {}

        # DEBUG
        #print(f"getting patches from patches_dir={patches_dir} with fanout")
        for subdir in patches_dir.iterdir():
            # DEBUG
            #print(f"- in {subdir.name} subdirectory: {subdir}")
            if subdir.is_dir():
                subdir_data = self._get_patches_from_dir(subdir,
                                                         sizes_and_spreads=sizes_and_spreads,
                                                         fan_out=True)
                # DEBUG
                #print(f"  got subdir_data with {len(subdir_data)} element(s)")
                patches_data.update(
                    { f"{subdir.name}/{filename}": data
                      for filename, data in subdir_data.items() }
                )

        return patches_data

    def save(self, annotate_dir: Optional[PathLike] = None, fan_out: bool = False,
             output_format_ext: JSONFormatExt = JSONFormatExt.V2):
        """Save annotated patches in JSON format

        :param annotate_dir: Separate dir to save annotations, optional.
            If not set, `self.save_dir` is used as a base path.
        :param fan_out: Save annotated data in a fan-out directory,
            named after first 2 hexdigits of patch_id; the rest is used
            for the basename; splits patch_id.
        :param output_format_ext: Extension used when saving the data;
            should look like JSON, e.g. '.json', '.v2.json', etc.
        """
        if annotate_dir is not None:
            base_path = Path(annotate_dir)

            # use `self.relative_save_dir` if available
            relative_save_dir = getattr(self, 'relative_save_dir', '')
            base_path = base_path.joinpath(relative_save_dir)
        else:
            base_path = self.save_dir

        if base_path is None:
            raise ValueError("For this Bug, annotate_dir parameter must be provided to .save()")

        # ensure that base_path exists in filesystem
        base_path.mkdir(parents=True, exist_ok=True)

        # save annotated patches data
        for patch_id, patch_data in self.patches.items():
            if fan_out:
                base_path.joinpath(patch_id[:2]).mkdir(exist_ok=True)
                offset = int('/' in patch_id)  #: for '12345' and '12/345' to both split into '12' / '345'
                out_path = base_path / Path(patch_id[:2], patch_id[2+offset:])\
                    .with_suffix(output_format_ext.value)
            else:
                out_path = base_path / Path(patch_id)\
                    .with_suffix(output_format_ext.value)

            with out_path.open(mode='wt') as out_f:  # type: SupportsWrite[str]
                json.dump(patch_data, out_f)


# TODO?: Convert BugDataset to using @dataclass
class BugDataset:
    """Bugs dataset class

    :ivar bug_ids: list of bug identifiers (directories with patch files)
        contained in a given `dataset_dir`, or list of PatchSet extracted
        from Git repo - that can be turned into annotated patch data with
        `get_bug()` method.
    :ivar _dataset_path: path to the dataset directory (with directories with patch files);
        present only when creating `BugDataset` object from dataset directory.
    :ivar _patches: mapping from patch id to `unidiff.PatchSet` (unparsed);
        present only when creating `BugDataset` object from Git repo commits.
    """

    def __init__(self, bug_ids: list[str],
                 dataset_path: Optional[PathLike] = None,
                 patches_dict: Optional[dict[str, unidiff.PatchSet]] = None,
                 patches_dir: str = Bug.DEFAULT_PATCHES_DIR,
                 annotations_dir: str = Bug.DEFAULT_ANNOTATIONS_DIR,
                 repo: Optional[GitRepo] = None,
                 fan_out: bool = False):
        """Constructor of bug dataset.

        You better use alternative constructors instead:

        - `BugDataset.from_directory` - from patch files in subdirectories \
          (bugs) of a given directory (a dataset)
        - `BugDataset.from_repo` - from selected commits in a Git repo

        :param bug_ids: set of bug ids
        :param dataset_path: path to the dataset, if BugDataset was created
            from dataset directory via `BugDataset.from_directory`
        :param patches_dict: mapping from patch id to patch / patchset
        :param patches_dir: name of subdirectory with patch files, if any;
            patches are assumed to be in dataset_dir / bug_id / patches_dir directory;
            use empty string ("") to not use subdirectory;
            makes sense only if `dataset_path` is not None
        :param annotations_dir: name of subdirectory where annotated data will be saved;
            in case the `save()` method is invoked without providing `annotate_path`
            parameter, the data is saved in dataset_dir / bug_id / annotations_dir
            subdirectory; use empty string ("") to not use subdirectory;
            makes sense only if `dataset_path` is not None
        :param fan_out: assume that patches are stored in fan-out subdirectories,
            like the ones generated by 'diff-generate --use-fanout', that is patches
            are assumed to be in dataset_dir / bug_id / patches_dir / fanout_subdir;
            makes sense only if `dataset_path` is not None
        """
        self.bug_ids = bug_ids
        # identifies type of BugDataset
        # TODO: do a sanity check - exactly one should be not None,
        #       or both should be None and bug_ids should be empty
        self._dataset_path = dataset_path
        self._patches = patches_dict
        # TODO: warn if patches_dir, annotations_dir or fan_out
        #       are used with non None patches_dict
        self._patches_dir = patches_dir
        self._annotations_dir = annotations_dir
        self._fan_out = fan_out
        # TODO: warn if repo is used with not None dataset_path
        self._git_repo = repo

    @classmethod
    def from_directory(cls, dataset_dir: PathLike,
                       patches_dir: str = Bug.DEFAULT_PATCHES_DIR,
                       annotations_dir: str = Bug.DEFAULT_ANNOTATIONS_DIR,
                       fan_out: bool = False) -> 'BugDataset':
        """Create BugDataset object from directory with directories with patch files

        :param dataset_dir: path to the dataset
        :param patches_dir: name of subdirectory with patch files, if any;
            patches are assumed to be in dataset_dir / bug_id / patches_dir directory;
            use empty string ("") to not use subdirectory
        :param annotations_dir: name of subdirectory where annotated data will be saved;
            in case the `save()` method is invoked without providing `annotate_path`
            parameter, the data is saved in dataset_dir / bug_id / annotations_dir
            subdirectory; use empty string ("") to not use subdirectory
        :param fan_out: assume that patches are stored in fan-out subdirectories,
            like the ones generated by 'diff-generate --use-fanout', that is patches
            are assumed to be in dataset_dir / bug_id / patches_dir / fanout_subdir
        :return: BugDataset object instance
        """
        dataset_path = Path(dataset_dir)

        try:
            return BugDataset([str(d.name) for d in dataset_path.iterdir()
                               if d.is_dir()],
                              dataset_path=dataset_path,
                              patches_dir=patches_dir,
                              annotations_dir=annotations_dir,
                              fan_out=fan_out)

        # TODO: use a more specific exception class
        except Exception as ex:
            logger.error(msg=f"Error in BugDataset.from_directory('{dataset_path}')",
                         exc_info=True)
            return BugDataset([])

    @classmethod
    def from_repo(cls,
                  repo: Union[GitRepo, PathLike],
                  revision_range: Union[str, Iterable[str]] = 'HEAD') -> 'BugDataset':
        """Create BugDataset object from selected commits in a Git repo

        :param repo: GitRepo, or path to Git repository
        :param revision_range: arguments to pass to `git log --patch`, see
            https://git-scm.com/docs/git-log; by default generates patches
            for all commits from the HEAD
        :return: BugDataset object instance
        """
        # wrap in GitRepo, if necessary
        if not isinstance(repo, GitRepo):
            # TODO: do sanity check: does `repo` path exist, does it look like repo?
            repo = GitRepo(repo)

        # TODO: catch and handle exceptions
        patches = repo.log_p(revision_range=revision_range, wrap=True)
        if inspect.isgenerator(patches):
            # evaluate generator, because BugDataset constructor expects list
            patches = list(patches)

        commit_patches = {getattr(patch_set, "commit_id", f"idx-{i}"): patch_set
                          for i, patch_set in enumerate(patches)}
        obj = BugDataset(bug_ids=list(commit_patches), patches_dict=commit_patches,
                         repo=repo)

        return obj

    def get_bug(self, bug_id: str,
                sizes_and_spreads: bool = False,
                use_repo: bool = True) -> Bug:
        """Return specified bug

        :param bug_id: identifier of a bug in this dataset
        :param sizes_and_spreads: if true, compute also various metrics
            for patch size and for patch spread
        :param use_repo: whether to retrieve pre-/post-image contents
            from self._git_repo, if available (makes difference only
            for datasets created from repository, for example with
            BugDataset.from_repo())
        :returns: Bug instance
        """
        if self._dataset_path is not None:
            return Bug.from_dataset(self._dataset_path, bug_id,
                                    patches_dir=self._patches_dir,
                                    annotations_dir=self._annotations_dir,
                                    sizes_and_spreads=sizes_and_spreads,
                                    fan_out=self._fan_out)

        elif self._patches is not None:
            patch_set = self._patches[bug_id]
            return Bug.from_patchset(bug_id, patch_set,
                                     sizes_and_spreads=sizes_and_spreads,
                                     repo=self._git_repo if use_repo else None)

        logger.error(f"{self!r}: could not get bug with {bug_id=}")
        return Bug({})

    def iter_bugs(self, sizes_and_spreads: bool = False) -> Iterator[Bug]:
        """Generate all bugs in the dataset, in annotated form

        Generator function, returning Bug after Bug from iteration
        to iteration.

        :param sizes_and_spreads: if true, compute also various metrics
            for patch size and for patch spread
        :return: bugs in the dataset
        """
        for bug_id in self.bug_ids:
            yield self.get_bug(bug_id, sizes_and_spreads=sizes_and_spreads)

    def __repr__(self):
        return f"{BugDataset.__qualname__}(bug_ids={self.bug_ids!r}, "\
               f"dataset_path={self._dataset_path!r}, patches_dict={self._patches!r})"

    # NOTE: alternative would be inheriting from `list`,
    # like many classes in the 'unidiff' library do
    def __iter__(self):
        """Iterate over bugs ids in the dataset"""
        return self.bug_ids.__iter__()

    def __len__(self) -> int:
        """Number of bugs in the dataset"""
        return len(self.bug_ids)

    def __getitem__(self, idx: int) -> str:
        """Get identifier of idx-th bug in the dataset"""
        return self.bug_ids[idx]

    def __contains__(self, item: str) -> bool:
        """Is bug with given id contained in the dataset?"""
        return item in self.bug_ids


# =========================================================================

app = typer.Typer(no_args_is_help=True, add_completion=False)


def version_callback(value: bool):
    if value:
        # TODO: extract the name from file docstring or variable
        typer.echo(f"Diff Annotator version: {get_version()}")
        raise typer.Exit()


def to_simple_mapping_callback(ctx: typer.Context, param: typer.CallbackParam,
                               values: Optional[list[str]],
                               mapping: dict[str, str],
                               allow_simplified: bool = False):
    """Update given to simple `mapping` with '<key>:<value>'s

    If `allow_simplified` is true, and there is no ':' (colon) separating
    key from value, add the original both as key and as value.  This means
    that using '<value>' adds {<value>: <value>} mapping.

    If `allow_simplified` is false, and there is no ':' (colon) separating
    key from value, it ignores the value (with warning).

    On empty string it resets the whole mapping.

    :param ctx: Context object with additional data about the current
        execution of your program
    :param param: the specific Click Parameter object with information
        about the current parameter (argument or option)
    :param values: list of values to parse
    :param mapping: mapping to change
    :param allow_simplified: whether <value> means <value>:<value>,
        or just gets ignored
    :return: list of values, or empty list
    """
    # ctx.resilient_parsing will be True when handling completion
    if ctx.resilient_parsing:
        # this call is for handling command line completions, return early
        return []
    if values is None:
        return []

    # TODO: add logging
    for colon_separated_pair in values:
        if not colon_separated_pair or colon_separated_pair in {'""', "''"}:
            mapping.clear()
        elif ':' in colon_separated_pair:
            key, val = colon_separated_pair.split(sep=':', maxsplit=1)
            mapping[key] = val
        else:
            if allow_simplified:
                mapping[colon_separated_pair] = colon_separated_pair
            else:
                quotes = '\'"'  # work around limitations of f-strings in older Python
                logger.warning(f"Warning: {param.get_error_hint(ctx).strip(quotes)}="
                               f"{colon_separated_pair} ignored, no colon (:)")

    return values


def purpose_to_annotation_callback(ctx: typer.Context, param: typer.CallbackParam,
                                   values: Optional[list[str]]) -> list[str]:
    """Update purpose to annotation mapping with '<key>:<value>'s"""
    return to_simple_mapping_callback(ctx, param, values,
                                      mapping=PURPOSE_TO_ANNOTATION,
                                      allow_simplified=True)


def pattern_to_purpose_callback(ctx: typer.Context, param: typer.CallbackParam,
                                values: Optional[list[str]]) -> list[str]:
    """Update pattern to purpose mapping with '<key>:<value>'s"""
    return to_simple_mapping_callback(ctx, param, values,
                                      mapping=languages.PATTERN_TO_PURPOSE,
                                      allow_simplified=False)


# TODO: reduce code duplication (there is some similar code in purpose_to_annotation_callback)
def to_language_mapping_callback(ctx: typer.Context, param: typer.CallbackParam,
                                 values: Optional[list[str]],
                                 mapping: dict[str, list[str]]) -> list[str]:
    """To create callback for providing to language mapping with '<key>:<value>'s

    If there is no ':' (colon) separating key from value,
    it ignores the value.

    On empty string it resets the whole mapping.

    Assumes that values in mapping are lists (following GitHub Linguist's
    languages.yml), and that getting value for a key that exists in the
    mapping replaces the whole list.

    :param ctx: Context object with additional data about the current
        execution of your program
    :param param: the specific Click Parameter object with information
        about the current parameter (argument or option)
    :param values: list of values to parse
    :param mapping: mapping to change
    """
    # ctx.resilient_parsing will be True when handling completion
    if ctx.resilient_parsing:
        # handling command line completions
        return []
    if values is None:
        return []

    # TODO: add logging
    for colon_separated_pair in values:
        if not colon_separated_pair or colon_separated_pair in {'""', "''"}:
            mapping.clear()
        elif ':' in colon_separated_pair:
            key, val = colon_separated_pair.split(sep=':', maxsplit=1)
            if key in mapping:
                logger.warning(f"Warning: changing mapping for {key} from {mapping[key]} to {[val]}")
            mapping[key] = [val]
        else:
            quotes = '\'"'  # work around limitations of f-strings in older Python
            logger.warning(f"Warning: {param.get_error_hint(ctx).strip(quotes)}={colon_separated_pair} ignored, no colon (:)")

    return values


def extension_to_language_callback(ctx: typer.Context, param: typer.CallbackParam,
                                   values: Optional[list[str]]) -> list[str]:
    """Update extension to language mapping with '<key>:<value>'s"""
    return to_language_mapping_callback(ctx, param, values,
                                        mapping=languages.EXT_TO_LANGUAGES)


def filename_to_language_callback(ctx: typer.Context, param: typer.CallbackParam,
                                  values: Optional[list[str]]) -> list[str]:
    """Update filename to language mapping with '<key>:<value>'s"""
    return to_language_mapping_callback(ctx, param, values,
                                        mapping=languages.FILENAME_TO_LANGUAGES)


def parse_line_callback(code_str: Optional[str]) -> Optional[LineCallback]:
    if code_str is None:
        return None

    # code_str might be the name of the file with the code
    maybe_path: Optional[Path] = Path(code_str)
    try:
        if maybe_path.is_file():
            code_str = maybe_path.read_text(encoding='utf-8')
        else:
            maybe_path = None
    except OSError:
        # there was an error trying to open file, perhaps invalid pathname
        maybe_path = None

    # code_str now contains the code as a string
    # maybe_path is not None only if code_str was retrieved from file

    # sanity check
    if 'return ' not in code_str:
        print("Error: there is no 'return' statement in --line-callback value")
        if maybe_path is not None:
            print(f"retrieved from '{maybe_path}' file")
        print(code_str)
        raise typer.Exit(code=1)

    try:
        line_callback = AnnotatedPatchedFile.make_line_callback(code_str)
    except SyntaxError as err:
        print("Error: there was syntax error in --line-callback value")
        if maybe_path is not None:
            print(f"retrieved from '{maybe_path}' file")
        print(code_str)

        raise err

    return line_callback


def process_single_bug(bugs: BugDataset, bug_id: str, output_dir: Path,
                       annotations_dir: str,
                       bugsinpy_layout: bool, use_fanout: bool, use_repo: bool) -> None:
    """The workhorse of the `from_repo` command, processing a single bug / commit

    Uses the value of he global variable `compute_patch_sizes_and_spreads`.

    :param bugs: bug dataset the bug is from
    :param bug_id: identifies the bug to process
    :param output_dir: where to save annotation data
    :param annotations_dir: whether to save annotations data in specific
        subdirectory of the bug / commit directory
    :param bugsinpy_layout: whether to use BugsInPy-like layout, with
        annotations data in `annotations_dir` subdirectories
    :param use_fanout: whether to save commits under fan-out directories,
        that is with subdirectory composed out of two first hex digits
        of commit SHA-1 identifier
    :param use_repo: whether to use repository to retrieve pre-image
        and post-immage version of the file for more accurate lexing
    """
    if bugsinpy_layout:
        bugs.get_bug(bug_id,
                     sizes_and_spreads=compute_patch_sizes_and_spreads,
                     use_repo=use_repo) \
            .save(annotate_dir=output_dir.joinpath(bug_id,
                                                   annotations_dir))
    else:
        bugs.get_bug(bug_id,
                     sizes_and_spreads=compute_patch_sizes_and_spreads,
                     use_repo=use_repo) \
            .save(annotate_dir=output_dir, fan_out=use_fanout)


# implementing options common to all subcommands
@app.callback()
def common(
    ctx: typer.Context,
    version: Annotated[
        bool,
        typer.Option("--version", "-V",
                     help="Output version information and exit.",
                     callback=version_callback, is_eager=True)
    ] = False,
    use_pylinguist: Annotated[
        bool,
        typer.Option(
            "--use-pylinguist",
            help="Use Python clone of github/linguist, if available."
        )
    ] = False,
    update_languages: Annotated[
        bool,
        typer.Option(help="Use own version of 'languages.yml'"),
    ] = True,
    sizes_and_spreads: Annotated[
        bool,
        typer.Option(help="Compute patch size and spread metrics")
    ] = True,
    ext_to_language: Annotated[
        Optional[list[str]],
        typer.Option(
            help="Mapping from extension to file language. Empty value resets mapping.",
            metavar="EXT:LANGUAGE",
            # uses callback instead of parser because of
            # AssertionError: List types with complex sub-types are not currently supported
            # see https://github.com/tiangolo/typer/issues/387
            callback=extension_to_language_callback,
        )
    ] = None,
    filename_to_language: Annotated[
        Optional[list[str]],
        typer.Option(
            help="Mapping from filename to file language. Empty value resets mapping.",
            metavar="FILENAME:LANGUAGE",
            callback=filename_to_language_callback,
        )
    ] = None,
    purpose_to_annotation: Annotated[
        Optional[list[str]],
        typer.Option(
            help="Mapping from file purpose to line annotation. Empty value resets mapping.",
            metavar="PURPOSE:ANNOTATION",
            callback=purpose_to_annotation_callback,
        )
    ] = None,
    pattern_to_purpose: Annotated[
        Optional[list[str]],
        typer.Option(
            help="Mapping from pattern to match file path, to that file purpose. Empty value resets mapping.",
            metavar="PATTERN:PURPOSE",
            callback=pattern_to_purpose_callback,
        )
    ] = None,
    line_callback: Annotated[
        Optional[Callable[[Iterable[tuple]], str]],
        typer.Option(
            help="Body for `line_callback(tokens)` callback function." + \
                 "  See documentation and examples.",
            metavar="CALLBACK",  # or "CODE|FILE"
            parser=parse_line_callback
        )
    ] = None
):
    global LANGUAGES, compute_patch_sizes_and_spreads
    # if anything is printed by this function, it needs to utilize context
    # to not break installed shell completion for the command
    # see https://typer.tiangolo.com/tutorial/options/callback-and-context/#fix-completion-using-the-context
    if ctx.resilient_parsing:
        return

    # set up logger
    global logger
    logfile = f'{Path(sys.argv[0]).stem}.log'
    if  __name__ != "__main__":
        # run from a script 'diff-annotate' generated during build/installation
        # common() should be called only when running it as Typer script, from app
        logger = logging.getLogger()

    logging.basicConfig(filename=logfile, level=logging.WARNING)
    print(f"Logging to '{logfile}' file, with log level={logging.getLevelName(logger.level)}")

    if version:  # this should never happen, because version_callback() exits the app
        print(f"Diff Annotator version: {get_version()}")
    if use_pylinguist:
        if has_pylinguist:
            print('Detecting languages from file name using Python clone of GitHub Linguist.')

            if update_languages:
                if isinstance(LANGUAGES, Languages):
                    languages_file = LANGUAGES.yaml
                else:
                    languages_file = Languages().yaml

                orig_size = Path(linguist.libs.language.LANGUAGES_PATH).stat().st_size
                updated_size = languages_file.stat().st_size
                print(f"Updating 'languages.yml' from version with {orig_size} bytes "
                      f"to version with {updated_size} bytes.")
                linguist.libs.language.LANGUAGES_PATH = languages_file
                linguist.libs.language.LANGUAGES = yaml.load(open(languages_file), Loader=yaml.FullLoader)

            LANGUAGES = LanguagesFromLinguist()
        else:
            print(dedent("""\
            The 'linguist' package is not installed.

            Use either
                python -m pip install --editable .[pylinguist]
                python -m pip install diffannotator[pylinguist]
            or
                python -m pip install git+https://github.com/retanoj/linguist@master

            NOTE that 'linguist' package requires 'charlockholmes' package,
            which in turn requires 'libmagic-dev' and 'libicu-dev' libraries.
            """))
            # TODO: use common enum for exit codes
            raise typer.Exit(code=1)

    if not update_languages and not use_pylinguist:
        print("Ignoring '--no-update-languages' option without '--use-pylinguist'")

    compute_patch_sizes_and_spreads = sizes_and_spreads
    if sizes_and_spreads:
        print("Computing patch sizes and spreads (# files, # change groups, # spanned lines,...)")

    if ext_to_language is not None:
        if not languages.EXT_TO_LANGUAGES:
            print("Cleared mapping from file extension to programming language")
        else:
            print("Using modified mapping from file extension to programming language:")
        for ext, langs in languages.EXT_TO_LANGUAGES.items():
            # make sure that extension begins with a dot
            if not ext[0] == '.':
                # delete "<extension>", replace with ".<extension>"
                del languages.EXT_TO_LANGUAGES[ext]
                ext = f".{ext}"
                languages.EXT_TO_LANGUAGES[ext] = langs  # here `val` is a list

            # don't need to print `langs` as list, if there is only one element on it
            if len(langs) == 1:
                print(f"\t*{ext} is {langs[0]}")
            else:
                print(f"\t*{ext} in {langs}")

    # slight code duplication with previous block
    if filename_to_language is not None:
        if not languages.FILENAME_TO_LANGUAGES:
            print("Cleared mapping from filename to programming language")
        else:
            print("Using modified mapping from filename to programming language:")
        for filename, langs in languages.FILENAME_TO_LANGUAGES.items():
            # don't need to print `langs` as list, if there is only one element on it
            if len(langs) == 1:
                print(f"\t{filename} is {langs[0]}")
            else:
                print(f"\t{filename} in {langs}")

    if purpose_to_annotation is not None:
        print("Using modified mapping from file purpose to line annotation:")
        for purpose, annotation in PURPOSE_TO_ANNOTATION.items():
            print(f"\t{purpose}\t=>\t{annotation}")

    if pattern_to_purpose is not None:
        if not languages.PATTERN_TO_PURPOSE:
            print("Cleared modified mapping, defining file purpose based on pathname pattern.")
        else:
            print("Using modified mapping, defining file purpose based on pathname pattern:")

        warn_globstar = False
        for pattern, purpose in languages.PATTERN_TO_PURPOSE.items():
            print(f"\t{pattern} has purpose {purpose}")
            if '**' in pattern:
                warn_globstar = True

        if warn_globstar:
            print("Warning: the recursive wildcard “**” is not supported in patterns\n"
                  "         (it acts like non-recursive “*”.)")

    if line_callback is not None:
        print("Using custom line callback to perform line annotation")
        AnnotatedPatchedFile.line_callback = line_callback


@app.command()
def dataset(
    datasets: Annotated[
        list[Path],
        typer.Argument(
            exists=True,
            file_okay=False,
            dir_okay=True,
            readable=True,
            #writable=True,  # to save results... unless --output-prefix is used
        )
    ],
    output_prefix: Annotated[
        Optional[Path],
        typer.Option(
            file_okay=False,
            dir_okay=True,
            help="Where to save files with annotation data.",
        )
    ] = None,
    patches_dir: Annotated[
        str,
        typer.Option(
            metavar="DIR_NAME",
            help="Subdirectory with patches; use '' to do without such"
        )
    ] = Bug.DEFAULT_PATCHES_DIR,
    annotations_dir: Annotated[
        str,
        typer.Option(
            metavar="DIR_NAME",
            help="Subdirectory to write annotations to; use '' to do without such"
        )
    ] = Bug.DEFAULT_ANNOTATIONS_DIR,
    uses_fanout: Annotated[
        bool,
        typer.Option(
            help="Dataset was generated with fan-out"
        )
    ] = False,
) -> None:
    """Annotate all bugs in provided DATASETS

    Each DATASET is expected to be existing directory with the following
    structure, by default:

        <dataset_directory>/<bug_directory>/patches/<patch_file>.diff

    You can change the `/patches/` part with --patches-dir option.
    For example with --patches-dir='' the script would expect data
    to have the following structure:

        <dataset_directory>/<bug_directory>/<patch_file>.diff

    Each DATASET can consist of many BUGs, each BUG should include patch
    to annotate as *.diff file in 'patches/' subdirectory (or in subdirectory
    you provide via --patches-dir option).
    """
    print(f"Expecting patches   in "
          f"{Path('<dataset_directory>/<bug_directory>').joinpath(patches_dir, '<patch_file>.diff')}")
    print( "Storing annotations in ", end="")
    if output_prefix is None:
        print(Path('<dataset_directory>/<bug_directory>').joinpath(annotations_dir, '<patch_file>.json'))
    else:
        print(Path('<output_prefix>/<dataset_dir>/<bug_directory>').joinpath(annotations_dir, '<patch_file>.json'))

    # TODO: consider doing the same when expanding `output_dir` in `from_repo()`
    if output_prefix != output_prefix.expanduser():
        print(f"Expanding '{output_prefix}' to", end=" ")
        # expand ~ and ~user constructs
        output_prefix = output_prefix.expanduser()
        print(f"'{output_prefix}'")

    # no need for tqdm, as there is usually only a few datasets, or even only one
    for dataset_dir in datasets:
        print(f"Processing dataset in directory '{dataset_dir}'{' with fanout' if uses_fanout else ''}")
        bugs = BugDataset.from_directory(dataset_dir,
                                         patches_dir=patches_dir,
                                         annotations_dir=annotations_dir,
                                         fan_out=uses_fanout)

        output_path: Optional[Path] = None
        if output_prefix is not None:
            if dataset_dir.is_absolute():
                output_path = output_prefix.joinpath(dataset_dir.name)
            else:
                output_path = output_prefix.joinpath(dataset_dir)
            # ensure that directory exists
            print(f"Ensuring that output directory '{output_path}' exists")
            output_path.mkdir(parents=True, exist_ok=True)

        else:
            # with no --output-prefix, the dataset directory must be writable
            if not dataset_dir.is_dir():
                print(f"The '{dataset_dir}' is not directory, skipping")
                continue
            elif not os.access(dataset_dir, os.W_OK):
                print(f"The '{dataset_dir}' is not writable, skipping processing it and saving to it")
                continue

        print(f"Annotating patches and saving annotated data, for {len(bugs)} bugs")
        with (logging_redirect_tqdm()):
            for bug_id in tqdm.tqdm(bugs, desc='bug'):
                # NOTE: Uses default path if annotate_path is None
                bugs.get_bug(
                    bug_id,
                    sizes_and_spreads=compute_patch_sizes_and_spreads
                ).save(annotate_dir=output_path)


@app.command()
def patch(patch_file: Annotated[Path, typer.Argument(exists=True, dir_okay=False,
                                                     help="unified diff file to annotate")],
          result_json: Annotated[Path, typer.Argument(dir_okay=False,
                                                      help="JSON file to write annotation to")]):
    """Annotate a single PATCH_FILE, writing results to RESULT_JSON"""
    print(f"Annotating '{patch_file}' file (expecting *.diff file)")
    result = annotate_single_diff(patch_file,
                                  sizes_and_spreads=compute_patch_sizes_and_spreads)

    if not result_json.parent.exists():
        print(f"Ensuring that '{result_json.parent}' directory exists")
        result_json.parent.mkdir(parents=True, exist_ok=True)

    print(f"Saving results to '{result_json}' JSON file")
<<<<<<< HEAD
    if guess_format_version(result_json) != JSONFormat.V2:
        print(f"  note that the file do not use expected {JSONFormatExt.V2.value!r} extension")
    with result_json.open(mode='w') as result_f:  # type: SupportsWrite[str]
=======
    with result_json.open(mode='wt') as result_f:  # type: SupportsWrite[str]
>>>>>>> a523f876
        json.dump(result, result_f, indent=4)


# TODO: reduce code duplication between this and generate_patches.py::main()
@app.command(
    # all unknown params will be considered arguments to `git log -p`
    context_settings={"allow_extra_args": True, "ignore_unknown_options": True}
)
def from_repo(
    repo_path: Annotated[
        Path,
        typer.Argument(
            exists=True,      # repository must exist
            file_okay=False,  # dropping corner case: gitdir file
            dir_okay=True,    # ordinarily Git repo is a directory
            readable=True,
            help="Path to git repository.",
        )
    ],
    output_dir: Annotated[
        Path,
        typer.Option(
            file_okay=False,  # cannot be ordinary file, if exists
            dir_okay=True,    # if exists, must be a directory
            help="Where to save generated annotated data.",
        )
    ],
    # TODO: find a way to add these to synopsis and list of arguments in help
    log_args: Annotated[
        typer.Context,
        typer.Argument(help="Arguments passed to `git log -p`", metavar="LOG_OPTIONS"),
    ],
    use_fanout: Annotated[
        bool,
        typer.Option(
            help="Use fan-out when saving annotation data"
        )
    ] = False,
    bugsinpy_layout: Annotated[
        bool,
        typer.Option(
            help="Create layout like the one in BugsInPy"
        )
    ] = False,
    annotations_dir: Annotated[
        str,
        typer.Option(
            metavar="DIR_NAME",
            help="Subdirectory to write annotations to; use '' to do without such"
        )
    ] = Bug.DEFAULT_ANNOTATIONS_DIR,
    use_repo: Annotated[
        bool,
        typer.Option(
            help="Retrieve pre-/post-image contents from repo, and use it for lexing"
        )
    ] = True,
    n_jobs: Annotated[
        int,
        typer.Option(
            "--n_jobs",  # like in joblib
            "-j",    # like in ripgrep, make,...
            help="Number of processes to use (joblib); 0 turns feature off"
        )
    ] = 0,
) -> None:
    """Create annotation data for commits from local Git repository

    You can add additional options and parameters, which will be passed to
    the `git log -p` command.  With those options and arguments you
    can specify which commits to operate on (defaults to all commits).\n
    See https://git-scm.com/docs/git-log or `man git-log` (or `git log -help`).

    When no <revision-range> is specified, it defaults to HEAD (i.e. the whole
    history leading to the current commit). origin..HEAD specifies all the
    commits reachable from the current commit (i.e. HEAD), but not from origin.
    For a complete list of ways to spell <revision-range>, see the
    "Specifying Ranges" section of the gitrevisions(7) manpage:\n
    https://git-scm.com/docs/gitrevisions#_specifying_revisions

    Note that --use-fanout and --bugsinpy-layout are mutually exclusive.
    """
    # sanity checks for options
    if use_fanout and bugsinpy_layout:
        print("Options --use-fanout and --bugsinpy-layout are mutually exclusive")
        raise typer.Exit(code=2)

    if annotations_dir != Bug.DEFAULT_ANNOTATIONS_DIR and not bugsinpy_layout:
        print(f"ignoring the value of --annotations-dir={annotations_dir}")
        print("no --bugsinpy-layout option present")

    print("Storing annotations in", end=" ")
    if bugsinpy_layout:
        print(Path('<output_dir>').joinpath(annotations_dir, '<commit_id>.json'))
    elif use_fanout:
        print('<output_dir>/<commit_id[:2]>/<commit_id[2:]>.json')
    else:
        print('<output_dir>/<commit_id>.json')
    # expand ~ and ~user constructs
    output_dir = output_dir.expanduser()
    print(f"  with output dir: '{output_dir}'")

    # create GitRepo 'helper' object
    repo = GitRepo(repo_path)

    # ensure that output directory exists
    print(f"Ensuring that output directory '{output_dir}' exists")
    output_dir.mkdir(parents=True, exist_ok=True)

    print(f"Generating patches from local Git repo '{repo_path}'\n"
          f"  using `git log -p {' '.join([repr(arg) for arg in log_args.args])}`")
    # getting data out of git is limited by git performance
    # parsing data retrieved from git could be maybe done in parallel
    beg_time = time.perf_counter()
    bugs = BugDataset.from_repo(repo, revision_range=log_args.args)
    end_time = time.perf_counter()
    print(f"  took {end_time - beg_time:0.3f} seconds (includes parsing unified diffs)")

    print(f"Annotating commits and saving annotated data, for {len(bugs)} commits")
    if use_repo:
        print(f"  lexing pre- and post-image file contents, from repo '{repo_path.name}'")
    if n_jobs == 0:
        print("  using sequential processing")
        with logging_redirect_tqdm():
            for bug_id in tqdm.tqdm(bugs, desc='commits'):
                process_single_bug(bugs, bug_id, output_dir,
                                   annotations_dir, bugsinpy_layout, use_fanout, use_repo)
    else:
        # NOTE: alternative would be to use tqdm.contrib.concurrent.process_map
        print(f"  using joblib with n_jobs={n_jobs} (with {os.cpu_count()} CPUs)")
        Parallel(n_jobs=n_jobs)(
            delayed(process_single_bug)(bugs, bug_id, output_dir,
                                        annotations_dir, bugsinpy_layout, use_fanout, use_repo)
            for bug_id in bugs
        )


if __name__ == "__main__":
    app()<|MERGE_RESOLUTION|>--- conflicted
+++ resolved
@@ -441,7 +441,6 @@
         """
         i: Optional[int] = None
         patch_annotations: dict[str, Union[dict[str, Union[str, dict]], Counter]] = {}
-<<<<<<< HEAD
 
         # once per changeset: extracting the commit id and commit metadata
         patch_id: Optional[str] = None
@@ -452,8 +451,6 @@
             if self.patch_set.commit_metadata is not None:
                 commit_metadata.update(self.patch_set.commit_metadata)
             patch_annotations['commit_metadata'] = commit_metadata
-=======
->>>>>>> a523f876
 
         # helpers to get contents of pre-image and post-image files
         src_commit: Optional[str] = None
@@ -2306,13 +2303,9 @@
         result_json.parent.mkdir(parents=True, exist_ok=True)
 
     print(f"Saving results to '{result_json}' JSON file")
-<<<<<<< HEAD
     if guess_format_version(result_json) != JSONFormat.V2:
         print(f"  note that the file do not use expected {JSONFormatExt.V2.value!r} extension")
-    with result_json.open(mode='w') as result_f:  # type: SupportsWrite[str]
-=======
     with result_json.open(mode='wt') as result_f:  # type: SupportsWrite[str]
->>>>>>> a523f876
         json.dump(result, result_f, indent=4)
 
 
