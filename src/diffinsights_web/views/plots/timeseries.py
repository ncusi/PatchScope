--- conflicted
+++ resolved
@@ -52,11 +52,6 @@
 
     # super special case
     if column == SpecialColumnEnum.NO_PLOT.value:
-        return
-
-    # TODO: temporary
-    if column == SpecialColumnEnum.SANKEY_DIAGRAM.value:
-        warning_notification('Sankey diagram not implemented yet')
         return
 
     filtered_df = filter_df_by_from_date(resampled_df, from_date_str)
@@ -302,20 +297,14 @@
 
         plot_widgets = {
             'timeline': self.plot_commits_rx,
+            'heatmap': self.plot_heatmap_rx,
         }
         if self.sankey_plot is not None:
             plot_widgets['sankey'] = self.sankey_plot.plot_sankey_rx
 
         self.select_plot_rx = pn.rx(self.select_plot)(
             column=self.param.column_name.rx(),
-<<<<<<< HEAD
-            plot_widgets={
-                'timeline': self.plot_commits_rx,
-                'heatmap': self.plot_heatmap_rx,
-            },
-=======
             plot_widgets=plot_widgets,
->>>>>>> 32bf65ce
         )
 
         self.select_plot_theme_widget = pn.widgets.Select(
@@ -427,11 +416,17 @@
             xlim=self.main_plot.date_range_rx,
             ylim=self.main_plot.value_range_rx,  # TODO: allow to switch between totals, max N, and own
         )
+        self.plot_heatmap_rx = pn.rx(plot_heatmap)(
+            resampled_df = self.resampled_df_rx,
+            from_date_str = self.main_plot.param.from_date_str.rx(),
+            figsize = (8, 3.75),
+        )
 
         self.select_plot_rx = pn.rx(self.main_plot.select_plot)(
             column=self.main_plot.param.column_name.rx(),
             plot_widgets={
                 'timeline': self.plot_commits_rx,
+                'heatmap': self.plot_heatmap_rx,
             },
             height=256,
         )
